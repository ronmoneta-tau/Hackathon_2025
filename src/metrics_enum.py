from enum import Enum


class Metrics(Enum):
    Linear = "linear"
    Nearest = "nearest"
    Nearest_up = "nearest-up"
    Zero = ("zero",)
    Slinear = "slinear"
    Quadratic = ("quadratic",)
    Cubic = ("cubic",)
<<<<<<< HEAD
    Previuos = ("previous",)
=======
    Previous = ("previous",)
>>>>>>> 45d71782
    Next = "next"<|MERGE_RESOLUTION|>--- conflicted
+++ resolved
@@ -9,9 +9,5 @@
     Slinear = "slinear"
     Quadratic = ("quadratic",)
     Cubic = ("cubic",)
-<<<<<<< HEAD
-    Previuos = ("previous",)
-=======
     Previous = ("previous",)
->>>>>>> 45d71782
     Next = "next"